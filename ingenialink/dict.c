--- conflicted
+++ resolved
@@ -652,12 +652,10 @@
 	if (!param) {
 		reg->subnode = 1;
 	}
-<<<<<<< HEAD
+
 	else {
 		reg->subnode = strtoul((char *)param, NULL, 4);
 	}
-	
-=======
 
 	/* parse: cyclic */
 	xmlChar *cyclic;
@@ -665,9 +663,6 @@
 	if (!cyclic) reg->cyclic = "";
 	else reg->cyclic = (char *)cyclic;
 	
-	reg->subnode = strtoul((char *)param, NULL, 4);
->>>>>>> e79b68fc
-
 	/* parse: address */
 	param = xmlGetProp(node, (const xmlChar *)"address");
 	if (!param) {
